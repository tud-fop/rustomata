[package]
name = "rustomata"
version = "0.1.0"
authors = ["Tobias Denkinger <tobias.denkinger@tu-dresden.de>"]

[dependencies]
clap = "2.19"
<<<<<<< HEAD
integeriser = { path = "/home/dommasch/rust-integeriser" }
log_prob = { path = "/home/dommasch/rust-log-prob" }
=======
integeriser = { git = "https://github.com/tud-fop/rust-integeriser.git" }
log_domain = "0.3.0"
>>>>>>> 23c26402
nom = "^2.2"
num-traits = "0.1.36"
rand = "0.3.16"
time = "0.1.38"
openfsa = { path = "/home/dommasch/rust-openfsa" }
serde = "1.0"
serde_derive = "1.0"
serde_json = "1.0"
bincode = "0.9"

[profile.release]
debug = true<|MERGE_RESOLUTION|>--- conflicted
+++ resolved
@@ -5,13 +5,8 @@
 
 [dependencies]
 clap = "2.19"
-<<<<<<< HEAD
 integeriser = { path = "/home/dommasch/rust-integeriser" }
 log_prob = { path = "/home/dommasch/rust-log-prob" }
-=======
-integeriser = { git = "https://github.com/tud-fop/rust-integeriser.git" }
-log_domain = "0.3.0"
->>>>>>> 23c26402
 nom = "^2.2"
 num-traits = "0.1.36"
 rand = "0.3.16"
