use std::collections::{BinaryHeap, HashMap, BTreeSet};
use std::hash::Hash;
use std::rc::Rc;
use util::agenda::Agenda;
use util::push_down::Pushdown;

/// Iterator for `recognise` that creates new solutions with every step
pub struct Recogniser<'a, A, C, R: Ord, K: Hash, O> {  // TODO rename to ParseForest
    pub agenda: A,
<<<<<<< HEAD
    pub configuration_characteristic: Box<FnMut(&C) -> &K>,
    pub filtered_rules: HashMap<K, BinaryHeap<R>>,
    pub apply: Box<FnMut(&C, &R) -> Vec<C>>,
    pub accepting: Box<FnMut(&C) -> bool + 'a>,
    pub item_map: Box<FnMut(C, Pushdown<R>) -> O + 'a>,
    pub already_found: BTreeSet<C>
}

impl<'a, A: Agenda<Item=(C, Pushdown<R>)>, C: Ord + Clone, R: Ord + Clone, K: Hash + Eq, O> Iterator for Recogniser<'a, A, C, R, K, O> {
=======
    pub configuration_characteristic: Box<Fn(&C) -> &K>,
    pub filtered_rules: Rc<HashMap<K, BinaryHeap<R>>>,
    pub apply: Box<Fn(&C, &R) -> Vec<C>>,
    pub accepting: Box<Fn(&C) -> bool>,
    pub item_map: Box<Fn(&(C, Pushdown<R>)) -> O + 'a>,
}

impl<'a, A, C, R, K, O> Iterator for Recogniser<'a, A, C, R, K, O>
    where A: Agenda<Item=(C, Pushdown<R>)>,
          C: Clone + Debug + Ord,
          R: Clone + Debug + Ord,
          K: Eq + Hash,
{
>>>>>>> 30c2c19e
    type Item = O;
    fn next(&mut self) -> Option<Self::Item> {
        while let Some((c, run)) = self.agenda.dequeue() {
            let found = &mut self.already_found;
            if let Some(rs) = self.filtered_rules.get((self.configuration_characteristic)(&c)) {
                for r in rs {
                    for c1 in (self.apply)(&c, r) {
                        let run1 = run.clone().push(r.clone());
                        self.agenda.enqueue((c1, run1));
                    }
                }
            }
            if (self.accepting)(&c) {
                return Some((self.item_map)(c, run));
            }
        }

        None
    }
}<|MERGE_RESOLUTION|>--- conflicted
+++ resolved
@@ -7,45 +7,34 @@
 /// Iterator for `recognise` that creates new solutions with every step
 pub struct Recogniser<'a, A, C, R: Ord, K: Hash, O> {  // TODO rename to ParseForest
     pub agenda: A,
-<<<<<<< HEAD
-    pub configuration_characteristic: Box<FnMut(&C) -> &K>,
-    pub filtered_rules: HashMap<K, BinaryHeap<R>>,
-    pub apply: Box<FnMut(&C, &R) -> Vec<C>>,
-    pub accepting: Box<FnMut(&C) -> bool + 'a>,
-    pub item_map: Box<FnMut(C, Pushdown<R>) -> O + 'a>,
-    pub already_found: BTreeSet<C>
-}
-
-impl<'a, A: Agenda<Item=(C, Pushdown<R>)>, C: Ord + Clone, R: Ord + Clone, K: Hash + Eq, O> Iterator for Recogniser<'a, A, C, R, K, O> {
-=======
     pub configuration_characteristic: Box<Fn(&C) -> &K>,
     pub filtered_rules: Rc<HashMap<K, BinaryHeap<R>>>,
     pub apply: Box<Fn(&C, &R) -> Vec<C>>,
     pub accepting: Box<Fn(&C) -> bool>,
     pub item_map: Box<Fn(&(C, Pushdown<R>)) -> O + 'a>,
+    pub already_found: BTreeSet<C>
 }
 
 impl<'a, A, C, R, K, O> Iterator for Recogniser<'a, A, C, R, K, O>
     where A: Agenda<Item=(C, Pushdown<R>)>,
-          C: Clone + Debug + Ord,
-          R: Clone + Debug + Ord,
+          C: Clone + Ord,
+          R: Clone + Ord,
           K: Eq + Hash,
 {
->>>>>>> 30c2c19e
     type Item = O;
     fn next(&mut self) -> Option<Self::Item> {
         while let Some((c, run)) = self.agenda.dequeue() {
             let found = &mut self.already_found;
             if let Some(rs) = self.filtered_rules.get((self.configuration_characteristic)(&c)) {
                 for r in rs {
-                    for c1 in (self.apply)(&c, r) {
+                    for c1 in (self.apply)(&c, r).into_iter().filter(|c1| found.insert(c1.clone())) {
                         let run1 = run.clone().push(r.clone());
                         self.agenda.enqueue((c1, run1));
                     }
                 }
             }
             if (self.accepting)(&c) {
-                return Some((self.item_map)(c, run));
+                return Some((self.item_map)(&(c, run)));
             }
         }
 
