--- conflicted
+++ resolved
@@ -1,13 +1,9 @@
 extern crate num_traits;
 
-<<<<<<< HEAD
 use integeriser::{HashIntegeriser, Integeriser};
 use num_traits::{One, Zero};
 use recognisable::{self, Configuration, Instruction, Item, Recognisable, Transition};
 use recognisable::automaton::Automaton;
-=======
-use num_traits::{One, Zero};
->>>>>>> 005fe4ca
 use std::collections::{BinaryHeap, HashMap};
 use std::fmt;
 use std::fmt::{Debug, Display};
@@ -16,13 +12,7 @@
 use std::rc::Rc;
 use std::slice::Iter;
 use std::vec::Vec;
-<<<<<<< HEAD
-=======
-
-use integeriser::{HashIntegeriser, Integeriser};
-use recognisable::{self, Configuration, Instruction, Item, Recognisable, Transition};
-use recognisable::automaton::Automaton;
->>>>>>> 005fe4ca
+
 use util::integerisable::{Integerisable1, Integerisable2};
 use util::push_down::Pushdown;
 
@@ -207,17 +197,6 @@
     type I = PushDownInstruction<A>;
     type IInt = PushDownInstruction<usize>;
     type TInt = usize;
-<<<<<<< HEAD
-
-    fn extract_key(c: &Configuration<PushDown<usize>, usize, W>) -> &usize {
-        if c.storage.is_bottom() {
-            &c.storage.empty
-        } else {
-            c.storage.current_symbol()
-        }
-    }
-=======
->>>>>>> 005fe4ca
 
     fn from_transitions<It>(transitions: It, initial: PushDown<A>) -> Self
         where It: IntoIterator<Item=Transition<PushDownInstruction<A>, T, W>>
@@ -233,19 +212,6 @@
 
     fn initial(&self) -> PushDown<A> {
         Integerisable1::un_integerise(&self.initial, &self.a_integeriser)
-    }
-
-<<<<<<< HEAD
-    fn transition_map(&self) -> Rc<TransitionMap<usize, usize, W>> {
-        self.transitions.clone()
-    }
-
-    fn initial_int(&self) -> PushDown<usize> {
-        self.initial.clone()
-    }
-
-    fn is_terminal(&self, c: &Configuration<PushDown<usize>, usize, W>) -> bool {
-        c.word.is_empty() && c.storage.is_bottom()
     }
 
     fn item_map(&self, i: &Item<PushDown<usize>, PushDownInstruction<usize>, usize, W>)
@@ -275,46 +241,15 @@
         }
     }
 
-
     fn terminal_to_int(&self, t: &T) -> usize {
         self.t_integeriser.find_key(t).unwrap()
-=======
-    fn item_map(&self, i: &Item<PushDown<usize>, PushDownInstruction<usize>, usize, W>)
-                -> Item<PushDown<A>, PushDownInstruction<A>, T, W> {
-        match *i {
-            (Configuration { ref word, ref storage, ref weight }, ref pd) => {
-                let pd_vec: Vec<_>
-                    = pd.clone().into();
-                let pd_unint: Vec<_>
-                    = pd_vec.iter().map(
-                        |t| Integerisable2::un_integerise(t,
-                                                          &self.t_integeriser,
-                                                          &self.a_integeriser))
-                            .collect();
-                (
-                    Configuration {
-                        word: word
-                            .iter()
-                            .map(|t| self.t_integeriser.find_value(*t).unwrap().clone())
-                            .collect(),
-                        storage: Integerisable1::un_integerise(storage, &self.a_integeriser),
-                        weight: weight.clone(),
-                    },
-                    Pushdown::from(pd_unint.as_slice())
-                )
-            }
-        }
-    }
-
-    fn terminal_to_int(&self, t: &T) -> usize {
-        self.t_integeriser.find_key(t).unwrap()
     }
 
     fn extract_key(c: &Configuration<PushDown<usize>, usize, W>) -> &usize {
         c.storage.current_symbol()
     }
 
-    fn is_terminal(c: &Configuration<PushDown<usize>, usize, W>) -> bool {
+    fn is_terminal(&self, c: &Configuration<PushDown<usize>, usize, W>) -> bool {
         c.word.is_empty() && c.storage.is_bottom()
     }
 
@@ -325,7 +260,6 @@
 
     fn initial_int(&self) -> PushDown<usize> {
         self.initial.clone()
->>>>>>> 005fe4ca
     }
 }
 
@@ -366,10 +300,6 @@
         where F: Fn(&A) -> B,
     {
         PushDown {
-<<<<<<< HEAD
-            empty: f(&self.empty),
-=======
->>>>>>> 005fe4ca
             elements: self.elements.iter().map(f).collect(),
         }
     }
@@ -481,15 +411,9 @@
 }
 
 impl<A, T, W> Display for PushDownAutomaton<A, T, W>
-<<<<<<< HEAD
-    where A: Clone + Display + Hash + Ord,
-          T: Clone + Debug + Display + Eq + Hash + Ord,
-          W: Clone + Display + Ord,
-=======
     where A: Clone + Display + Hash + Ord + PartialEq,
           T: Clone + Debug + Display + Eq + Hash + Ord,
           W: AddAssign + Clone + Display + MulAssign + One + Ord + Zero,
->>>>>>> 005fe4ca
 {
     fn fmt(&self, f: &mut fmt::Formatter) -> fmt::Result {
         let mut formatted_transitions = String::new();
