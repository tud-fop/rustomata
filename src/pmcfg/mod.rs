--- conflicted
+++ resolved
@@ -47,9 +47,6 @@
     pub weight: W,
 }
 
-<<<<<<< HEAD
-/// A weighted PMCFG.
-=======
 impl<N, T, W> PMCFGRule<N, T, W>
     where T: Clone,
           W: Clone,
@@ -67,7 +64,6 @@
 }
 
 /// A weighted MCFG.
->>>>>>> c10e2ae8
 #[derive(Debug, PartialEq, Eq, PartialOrd, Ord, Clone)]
 pub struct PMCFG<N, T, W> {
     pub _dummy: PhantomData<T>,
