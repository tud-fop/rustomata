--- conflicted
+++ resolved
@@ -7,14 +7,8 @@
 use integeriser::{HashIntegeriser, Integeriser};
 use std::collections::{BTreeMap, BTreeSet, HashSet};
 
-<<<<<<< HEAD
-use pmcfg::{PMCFGRule, VarT, PMCFG};
-use dyck::multiple::{Bracket, MultipleDyckLanguage};
+use pmcfg::{PMCFG, PMCFGRule, VarT};
 use openfsa::fsa::{Automaton};
-=======
-use pmcfg::{PMCFG, PMCFGRule, VarT};
-use openfsa::fsa::{Automaton, generator};
->>>>>>> 829e34c2
 use log_domain::LogDomain;
 use dyck;
 
@@ -36,23 +30,6 @@
 pub struct Derivation<'a, N: 'a, T: 'a>(
     BTreeMap<Vec<usize>, &'a PMCFGRule<N, T, LogDomain<f32>>>,
 );
-
-// impl<'a, N, T> Derivation<'a, N, T>
-// where
-//     N: 'a,
-//     T: 'a
-// {
-//     pub fn weight(&self) -> LogDomain<f32> {
-//         let mut dweight = LogDomain::one();
-//         let &Derivation(ref map) = self;
-
-//         for &&PMCFGRule{ weight, .. } in map.values() {
-//             dweight = dweight * weight;
-//         }
-
-//         dweight
-//     }
-// }
 
 impl<'a, N: 'a + fmt::Display, T: 'a + fmt::Display> fmt::Display for Derivation<'a, N, T> {
     fn fmt(&self, f: &mut fmt::Formatter) -> fmt::Result {
@@ -231,12 +208,7 @@
         let g = DFA::from_fsa(self.generator.intersect(&self.filter.fsa(word, &self.generator))).generate(beam);
         eprintln!("generate: intersection & dump");
         CSGenerator {
-<<<<<<< HEAD
             candidates: g,
-            checker: MultipleDyckLanguage::new(&self.dyck),
-=======
-            candidates: self.generator.intersect(&self.filter.fsa(word, &self.generator)).generate(n),
->>>>>>> 829e34c2
             rules: &self.rules,
         }
     }
@@ -261,11 +233,7 @@
                     return None;
                 }
             }
-<<<<<<< HEAD
-            Bracket::Open(BracketContent::Variable(_, i, _)) => {
-=======
             dyck::Bracket::Open(BracketContent::Variable(_, i, _)) => {
->>>>>>> 829e34c2
                 pos.push(i);
             }
             dyck::Bracket::Close(BracketContent::Variable(_, _, _)) => {
@@ -284,18 +252,12 @@
 
 /// Iterates Dyck words that represent a derivation for a word according to
 /// the Chomsky-Schützenberger characterization of an MCFG.
-<<<<<<< HEAD
 pub struct CSGenerator<
     'a,
     T: 'a + PartialEq + Hash + Clone + Eq + Ord + fmt::Debug,
     N: 'a + Hash + Eq,
 > {
     candidates: Box<Iterator<Item=Vec<BracketFragment<T>>>>,
-    checker: MultipleDyckLanguage<BracketContent<T>>,
-=======
-pub struct CSGenerator<'a, T: 'a + PartialEq + Hash + Clone + Eq + Ord + fmt::Debug, N: 'a + Hash + Eq> {
-    candidates: generator::BatchGenerator<BracketFragment<T>>,
->>>>>>> 829e34c2
     rules: &'a HashIntegeriser<PMCFGRule<N, T, LogDomain<f32>>>,
 }
 
@@ -386,7 +348,7 @@
             CSRepresentation::<&str, char, NaiveFilterAutomaton<char>>::new(
                 NaiveGeneratorAutomaton,
                 grammar.clone()
-            ).generate(&['A'], 2)
+            ).generate(&['A'], 10)
                 .next(),
             Some(d1)
         );
@@ -394,7 +356,7 @@
             CSRepresentation::<&str, char, NaiveFilterAutomaton<char>>::new(
                 NaiveGeneratorAutomaton,
                 grammar.clone()
-            ).generate(&['A', 'A'], 2)
+            ).generate(&['A', 'A'], 10)
                 .next(),
             Some(d2)
         );
